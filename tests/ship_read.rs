--- conflicted
+++ resolved
@@ -1,11 +1,4 @@
 use alloy::primitives::FixedBytes;
-<<<<<<< HEAD
-use telos_translator_rs::{
-    block::Block, translator::Translator, types::env::MAINNET_DEPLOY_CONFIG,
-};
-use tokio::sync::mpsc;
-use tracing::{debug, info};
-=======
 use antelope::api::client::{APIClient, DefaultProvider};
 use testcontainers::{runners::AsyncRunner, ContainerAsync, GenericImage};
 use testcontainers::core::ContainerPort::Tcp;
@@ -14,7 +7,6 @@
 use telos_translator_rs::{block::Block, translator::Translator};
 use telos_translator_rs::translator::TranslatorConfig;
 use telos_translator_rs::types::env::TESTNET_GENESIS_CONFIG;
->>>>>>> 8e2843e1
 
 #[tokio::test]
 async fn evm_deploy() {
@@ -68,9 +60,10 @@
 
     let (tx, mut rx) = mpsc::channel::<(FixedBytes<32>, Block)>(1000);
 
-    match Translator::new(config).launch(Some(tx)).await {
+    let mut translator = Translator::new(config).await.unwrap();
+    match translator.launch(Some(tx)).await {
         Ok(_) => info!("Translator launched successfully"),
-        Err(e) => panic!("Failed to launch translator: {:?}", e),
+        Err(e) => panic!("Failed to launch translator: {:?}", e)
     }
 
     while let Some((block_hash, block)) = rx.recv().await {
