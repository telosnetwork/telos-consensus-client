use crate::client::Error::{ConsensusClientShutdown, ForkChoiceUpdated};
use crate::config::AppConfig;
use crate::execution_api_client::{ExecutionApiClient, ExecutionApiError, RpcRequest};
use crate::json_rpc::JsonResponseBody;
<<<<<<< HEAD
use alloy_rlp::encode;
use eyre::Context;
use eyre::Result;
=======
use eyre::{Context, Result};
>>>>>>> 87325c5d
use reth_primitives::revm_primitives::bitvec::macros::internal::funty::Fundamental;
use reth_primitives::B256;
use reth_rpc_types::engine::{ForkchoiceState, ForkchoiceUpdated};
use reth_rpc_types::{Block, ExecutionPayloadV1};
use serde_json::json;
use telos_translator_rs::block::TelosEVMBlock;
use telos_translator_rs::translator::Translator;
<<<<<<< HEAD
use tokio::sync::{mpsc, oneshot};
=======
use tokio::sync::mpsc;
>>>>>>> 87325c5d
use tracing::{debug, error};

#[derive(Debug, thiserror::Error)]
pub enum Error {
    // #[error("Failed to sync block info.")]
    // BlockSyncInfo,
    // #[error("Executor block past config stop block.")]
    // ExecutorBlockPastStopBlock,
    // #[error("Latest block not found.")]
    // LatestBlockNotFound,
    #[error("Spawn translator error")]
    SpawnTranslator,
    #[error("Executor hash mismatch.")]
    ExecutorHashMismatch,
    #[error("Fork choice updated error")]
    ForkChoiceUpdated(String),
    #[error("New payload error")]
    NewPayloadV1(String),
    #[error("Consensus client shutdown error")]
    ConsensusClientShutdown(String),
}

#[derive(Clone)]
pub struct ConsensusClient {
    pub config: AppConfig,
    execution_api: ExecutionApiClient,
    //latest_consensus_block: ExecutionPayloadV1,
    pub latest_valid_executor_block: Option<Block>,
    //is_forked: bool,
}

impl ConsensusClient {
    pub async fn new(config: AppConfig) -> Result<Self> {
        let execution_api = ExecutionApiClient::new(&config.execution_endpoint, &config.jwt_secret)
            .wrap_err("Failed to create Execution API client")?;

        let latest_valid_executor_block = execution_api
            .get_latest_finalized_block()
            .await
            .wrap_err("Failed to get latest valid executor block")?;

        debug!("Latest valid executor block is: {latest_valid_executor_block:?}");

        Ok(Self {
            config,
            execution_api,
            latest_valid_executor_block,
        })
    }

<<<<<<< HEAD
    pub async fn run(&mut self, mut shutdown_rx: oneshot::Receiver<()>) -> Result<(), Error> {
=======
    fn latest_valid_block(&self) -> Option<(u32, String)> {
        let latest = self.latest_valid_executor_block.as_ref()?;
        match (latest.header.number, latest.header.hash) {
            (Some(number), Some(hash)) => Some((number.as_u32(), hash.to_string())),
            _ => None,
        }
    }

    fn is_in_start_stop_range(&self, num: u32) -> bool {
        let Some(stop_block) = self.config.stop_block else {
            return false;
        };

        self.config.start_block <= num && num <= stop_block
    }

    pub async fn run(&mut self) -> Result<(), Error> {
>>>>>>> 87325c5d
        let (tx, mut rx) = mpsc::channel::<TelosEVMBlock>(1000);
        let (sender, receiver) = mpsc::channel::<()>(1);

        if let Some((number, hash)) = self.latest_valid_block() {
            if self.is_in_start_stop_range(number + 1) {
                self.config.start_block = number + 1;
                self.config.prev_hash = hash
            }
        }
        debug!("Starting translator from block {}", self.config.start_block);

        let mut translator = Translator::new((&self.config).into());
        let sender_tx = sender.clone();

        let launch_handle = tokio::spawn(async move {
            translator
                .launch(Some(tx), sender, receiver)
                .await
                .map_err(|_| Error::SpawnTranslator)
        });
        let mut batch = vec![];
        loop {
            let message = tokio::select! {
                message = rx.recv() => message,
                _ = &mut shutdown_rx => {
                    debug!("Shutdown signal received");
                    sender_tx.send(()).await.map_err(|e | ConsensusClientShutdown(e.to_string()))?;
                    break;
                }
            };

            let Some(block) = message else {
                break;
            };

            let block_num = block.block_num.as_u64();
            let block_hash = block.block_hash;

            let latest_num_hash = self
                .latest_valid_executor_block
                .as_ref()
                .map(|latest| &latest.header)
                .and_then(|header| header.number.zip(header.hash));

            if let Some((latest_num, latest_hash)) = latest_num_hash {
                // Check fork
                if block_num == latest_num && block_hash != latest_hash {
                    error!("Fork detected! Latest executor block hash {latest_num:?} does not match consensus block hash {block_num:?}" );
                    return Err(Error::ExecutorHashMismatch);
                }

                // Skip synced blocks
                if block_num <= latest_num {
                    continue;
                }
            }

            // TODO: Check if we are caught up, if so do not batch anything

            batch.push(block);
            if batch.len() >= self.config.batch_size {
                self.send_batch(&batch).await?;
                batch = vec![];
            }
        }

        launch_handle.await.map_err(|_| Error::SpawnTranslator)?
    }

    async fn send_batch(&self, batch: &[TelosEVMBlock]) -> Result<(), Error> {
        let rpc_batch = batch
            .iter()
            .map(|block| {
                let execution_payload: ExecutionPayloadV1 = block.into();
                // TODO additional rpc call fields should be added.
                RpcRequest {
                    method: crate::execution_api_client::ExecutionApiMethod::NewPayloadV1,
                    params: json![vec![execution_payload]],
                }
            })
            .collect::<Vec<RpcRequest>>();

        let new_payloadv1_result = self
            .execution_api
            .rpc_batch(rpc_batch)
            .await
            .map_err(|e| Error::NewPayloadV1(e.to_string()))?;
        // TODO: check for VALID status on new_payloadv1_result, and handle the failure case
        debug!("NewPayloadV1 result: {:?}", new_payloadv1_result);

        let last_block_sent = batch.last().unwrap();
        let fork_choice_updated_result = self
            .fork_choice_updated(
                last_block_sent.block_hash,
                last_block_sent.block_hash,
                last_block_sent.block_hash,
            )
            .await;

        let fork_choice_updated = fork_choice_updated_result.map_err(|e| {
            debug!("Fork choice update error: {}", e);
            ForkChoiceUpdated(e.to_string())
        })?;

        if let Some(error) = fork_choice_updated.error {
            debug!("Fork choice error: {:?}", error);
            return Err(ForkChoiceUpdated(error.message));
        }

        let fork_choice_updated: ForkchoiceUpdated =
            serde_json::from_value(fork_choice_updated.result).unwrap();
        debug!("fork_choice_updated_result {:?}", fork_choice_updated);

        // TODO check for all invalid statuses, possible values are:
        // Valid, Invalid, Accepted, Syncing
        if fork_choice_updated.is_invalid() || fork_choice_updated.is_syncing() {
            debug!(
                "Fork choice update status is {} ",
                fork_choice_updated.payload_status.status
            );
            return Err(ForkChoiceUpdated(format!(
                "Invalid status {}",
                fork_choice_updated.payload_status.status
            )));
        }

        // TODO: Check status of fork_choice_updated_result and handle the failure case
        debug!(
            "Fork choice updated called with:\nhash {:?}\nparentHash {:?}\nnumber {:?}",
            last_block_sent.block_hash,
            last_block_sent.header.parent_hash,
            last_block_sent.block_num
        );
        debug!(
            "fork_choice_updated_result for block number {}: {:?}",
            last_block_sent.block_num, fork_choice_updated
        );

        Ok(())
    }

    async fn fork_choice_updated(
        &self,
        head_hash: B256,
        safe_hash: B256,
        finalized_hash: B256,
    ) -> Result<JsonResponseBody, ExecutionApiError> {
        let fork_choice_state = ForkchoiceState {
            head_block_hash: head_hash,
            safe_block_hash: safe_hash,
            finalized_block_hash: finalized_hash,
        };

        self.execution_api
            .rpc(RpcRequest {
                method: crate::execution_api_client::ExecutionApiMethod::ForkChoiceUpdatedV1,
                params: json![vec![fork_choice_state]],
            })
            .await
    }

    // shutdown the consensus client
    #[allow(dead_code)]
    pub fn shutdown(&self, sender: oneshot::Sender<()>) -> Result<(), Error> {
        sender.send(()).map_err(|error| {
            error!("Failed to send shutdown signal: {error:?}");
            ConsensusClientShutdown(format!("Failed to send shutdown signal {error:?}"))
        })
    }

    /*
    pub async fn run(&mut self) {
        if !self.sync_block_info().await.unwrap_or(false) {
            error!("Failed to sync block info");
            return;
        }

        let mut next_block_number = self
            .latest_valid_executor_block
            .header
            .number
            .unwrap()
            + 1;
        let mut batch_count = 0;

        let latest_block_number_result = self.reader.get_latest_block().await;

        let last_block_number = match latest_block_number_result {
            None => {
                return Err(Error::LatestBlockNotFound);
            }
            Some(latest_block_number) => std::cmp::min(
                latest_block_number.payload.block_number,
                self.config.stop_block,
            ),
        };
        let last_block_number = std::cmp::min(
            self.translator
                .get_latest_block()
                .await
                .unwrap()
                .payload
                .block_number,
            self.config.stop_block,
        );

        if next_block_number > self.config.stop_block {
            return Err(Error::ExecutorBlockPastStopBlock);
        }

        let block_iter = self
            .reader
            .reader
            .iter(next_block_number, self.config.stop_block);

        let mut last_log_time = std::time::Instant::now();
        loop {
            let mut caught_up = false;
            let to_block = if last_block_number > next_block_number + self.config.batch_size {
                std::cmp::min(
                    next_block_number + self.config.batch_size,
                    self.config.stop_block,
                )
            } else {
                caught_up = true;
                last_block_number
            };
            self.do_batch(next_block_number, to_block, &block_iter)
                .await;
            if to_block == self.config.stop_block {
                return Ok(());
            }
            batch_count += 1;

            // do_batch is exclusive of to_block so we do NOT need to increment by 1
            next_block_number = to_block;
            if caught_up {
                info!(
                    "Caught up to latest block {}, sleeping for 5 seconds",
                    next_block_number
                );
                // TODO: make this more live & fork aware
                sleep(Duration::from_secs(5)).await;
            } else if last_log_time.elapsed().as_secs() > 5 {
                last_log_time = std::time::Instant::now();
                info!(
                    "Processed batch {}, up to block {}, sleeping for 1 second",
                    batch_count, next_block_number
                );
            }
        }
    }

    async fn do_batch(&self, from_block: u64, to_block: u64, reader: &ArrowBatchSequentialReader) {
        let mut next_block_number = from_block;
        let mut new_blocks: Vec<FullExecutionPayload>;

        while next_block_number < to_block {
            new_blocks = vec![];

            while new_blocks.len().as_u64() < (to_block - from_block + 1) {
                let next_row = reader.imut_next();

                if next_row.is_none() {
                    break;
                }

                let block = self.reader.decode_row(&next_row.unwrap()).await;

                next_block_number = block.payload.block_number + 1;
                new_blocks.push(block);
            }

            if new_blocks.is_empty() {
                break;
            }

            let rpc_batch = new_blocks
                .iter()
                .map(|block| {
                    // println!("block: {:?}", block);
                    RpcRequest {
                        method: ExecutionApiMethod::NewPayloadV1,
                        params: json![block],
                    }
                })
                .collect::<Vec<RpcRequest>>();

            let new_payloadv1_result = self.execution_api.rpc_batch(rpc_batch).await.unwrap();
            // TODO: check for VALID status on new_payloadv1_result, and handle the failure case
            debug!("NewPayloadV1 result: {:?}", new_payloadv1_result);

            let last_block_sent = new_blocks.last().unwrap();
            let fork_choice_updated_result = self
                .fork_choice_updated(
                    last_block_sent.payload.block_hash,
                    last_block_sent.payload.block_hash,
                    last_block_sent.payload.block_hash,
                )
                .await;

            // TODO: Check status of fork_choice_updated_result and handle the failure case
            debug!(
                "Fork choice updated called with:\nhash {:?}\nparentHash {:?}\nnumber {:?}",
                last_block_sent.payload.block_hash,
                last_block_sent.payload.parent_hash,
                last_block_sent.payload.block_number
            );
            debug!(
                "fork_choice_updated_result for block number {}: {:?}",
                last_block_sent.payload.block_number, fork_choice_updated_result
            );
        }
    }

    async fn get_latest_consensus_block(translator: &Translator) -> ExecutionPayloadV1 {
        translator.get_latest_block().await.unwrap().payload.clone()
    }

    async fn sync_block_info(&mut self) -> Result<bool, String> {
        self.latest_consensus_block =
            ConsensusClient::get_latest_consensus_block(&self.reader).await;
        self.latest_valid_executor_block =
            ConsensusClient::get_latest_executor_block(&self.execution_api).await;

        let consensus_for_latest_executor_block = self
            .reader
            .get_block(
                self.latest_valid_executor_block
                    .header
                    .number
                    .unwrap()
                    .to::<u64>(),
            )
            .await
            .unwrap();

        info!(
            "Consensus for latest executor block:\nhash {:?}\nparentHash {:?}\nnumber {:?}",
            consensus_for_latest_executor_block.payload.block_hash,
            consensus_for_latest_executor_block.payload.parent_hash,
            consensus_for_latest_executor_block.payload.block_number
        );
        info!(
            "Latest executor block:\nhash {:?}\nparentHash {:?}\nnumber {:?}",
            self.latest_valid_executor_block.header.hash.unwrap(),
            self.latest_valid_executor_block.header.parent_hash,
            self.latest_valid_executor_block
                .header
                .number
                .unwrap()
                .to_string()
        );
        let latest_executor_hash = self.latest_valid_executor_block.header.hash.unwrap();
        let consensus_for_latest_executor_hash =
            consensus_for_latest_executor_block.payload.block_hash;

        self.is_forked = latest_executor_hash != consensus_for_latest_executor_hash;

        while self.is_forked {
            let latest_valid_executor_block_number = self
                .latest_valid_executor_block
                .header
                .number
                .unwrap()
                .to::<u64>();

            warn!("Forked and latest executor block number is {}, executor hash is {} but consensus hash is {}",
                     latest_valid_executor_block_number,
                     self.latest_valid_executor_block.header.hash.unwrap(),
                     consensus_for_latest_executor_hash);

            if self
                .latest_valid_executor_block
                .header
                .number
                .unwrap()
                .to::<u64>()
                == 0
            {
                error!("Forked all the way back to execution block 0, cannot go back further");
                return Err(
                    "Forked all the way back to execution block 0, cannot go back further"
                        .to_string(),
                );
            }
            self.latest_valid_executor_block = self
                .execution_api
                .block_by_number(latest_valid_executor_block_number - 1, false)
                .await
                .unwrap();

            let consensus_for_latest_executor_block = self
                .reader
                .get_block(
                    self.latest_valid_executor_block
                        .header
                        .number
                        .unwrap()
                        .to::<u64>(),
                )
                .await
                .unwrap();

            self.is_forked = consensus_for_latest_executor_block.payload.block_hash
                != self.latest_valid_executor_block.header.hash.unwrap();
        }

        Ok(true)
    }
    */
}<|MERGE_RESOLUTION|>--- conflicted
+++ resolved
@@ -2,13 +2,7 @@
 use crate::config::AppConfig;
 use crate::execution_api_client::{ExecutionApiClient, ExecutionApiError, RpcRequest};
 use crate::json_rpc::JsonResponseBody;
-<<<<<<< HEAD
-use alloy_rlp::encode;
-use eyre::Context;
-use eyre::Result;
-=======
 use eyre::{Context, Result};
->>>>>>> 87325c5d
 use reth_primitives::revm_primitives::bitvec::macros::internal::funty::Fundamental;
 use reth_primitives::B256;
 use reth_rpc_types::engine::{ForkchoiceState, ForkchoiceUpdated};
@@ -16,12 +10,9 @@
 use serde_json::json;
 use telos_translator_rs::block::TelosEVMBlock;
 use telos_translator_rs::translator::Translator;
-<<<<<<< HEAD
+use tracing::{debug, error};
 use tokio::sync::{mpsc, oneshot};
-=======
-use tokio::sync::mpsc;
->>>>>>> 87325c5d
-use tracing::{debug, error};
+
 
 #[derive(Debug, thiserror::Error)]
 pub enum Error {
@@ -71,9 +62,6 @@
         })
     }
 
-<<<<<<< HEAD
-    pub async fn run(&mut self, mut shutdown_rx: oneshot::Receiver<()>) -> Result<(), Error> {
-=======
     fn latest_valid_block(&self) -> Option<(u32, String)> {
         let latest = self.latest_valid_executor_block.as_ref()?;
         match (latest.header.number, latest.header.hash) {
@@ -90,8 +78,7 @@
         self.config.start_block <= num && num <= stop_block
     }
 
-    pub async fn run(&mut self) -> Result<(), Error> {
->>>>>>> 87325c5d
+    pub async fn run(&mut self, mut shutdown_rx: oneshot::Receiver<()>) -> Result<(), Error> {
         let (tx, mut rx) = mpsc::channel::<TelosEVMBlock>(1000);
         let (sender, receiver) = mpsc::channel::<()>(1);
 
